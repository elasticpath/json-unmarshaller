/*
 * Copyright © 2014 Elastic Path Software Inc. All rights reserved.
 */

package com.elasticpath.rest.json.unmarshalling.impl;

import java.lang.reflect.Field;
import java.lang.reflect.ParameterizedType;
import java.lang.reflect.Type;

/**
<<<<<<< HEAD
 * Util class for handling  {@link java.lang.reflect.Field} variables
=======
 * Reflective Java Field utilities.
>>>>>>> 025d3e23
 */
public final class FieldUtil {

	private FieldUtil() {
	}

	/**
	 * Checks if the field is an array or list of primitive types.
	 * @param field the field to check.
	 * @return true if the passed field is a list ot array of primitive types.
	 */
	public static boolean isFieldArrayOrListOfPrimitiveTypes(final Field field) {

<<<<<<< HEAD
	/**
	 * Check if field is array or list of non-primitive types
	 *
	 * @param field field to be inspected
	 * @return true if field is an array/list of non-primitive types
	 */
	public static boolean isFieldArrayOrListOfNonPrimitiveTypes(final Field field){
=======
		return isFieldArrayOfPrimitiveTypes(field.getType()) || isFieldAListOfPrimitiveTypes(field);
	}
>>>>>>> 025d3e23

	/**
	 * Checks if the field is an array or list.
	 * @param field the field to check.
	 * @return true if the field is an array or list.
	 */
	public static boolean isFieldArrayOrList(final Field field) {
		Class<?> type = field.getType();
		return type.isArray() || type.isAssignableFrom(Iterable.class);
	}

	/**
<<<<<<< HEAD
	 * Inspects generic types and returns actual type
	 *
	 * @param genericType A class to be inspected
	 * @return actual type
	 */
	public static Class<?> getActualTypeArgument(final Type genericType) {
=======
	 * Gets the first type argument out of a generic.
	 * <p>
	 * 		For example, it will retrieve String from Map{@literal <}String, Object{@literal >}
	 * </p>
	 * @param genericType the generic type to insect.
	 * @return the type of the first generic argument.
	 */
	public static Class<?> getFirstTypeArgumentFromGeneric(final Type genericType) {
>>>>>>> 025d3e23
		return (Class<?>) ((ParameterizedType) genericType).getActualTypeArguments()[0];
	}

	/**
<<<<<<< HEAD
	 * Set value to a field
	 *
	 * @param resultObject object holding the target field
	 * @param field target field
	 * @param value actual field value
	 * @param <T> type
	 * @throws IllegalAccessException
	 * @throws IOException
	 */
	public static <T> void setField(final T resultObject, final Field field, final Object value) throws IllegalAccessException, IOException {
=======
	 * Set a value into the passed field.
	 * @param resultObject the object in which to set the field.
	 * @param field the field to set.
	 * @param value the value to set.
	 * @param <T> the type of the result object.
	 * @throws IllegalAccessException if field cannot be set.
	 */
	public static <T> void setField(final T resultObject, final Field field, final Object value) throws IllegalAccessException {
>>>>>>> 025d3e23
		field.setAccessible(true);
		field.set(resultObject, value);
		field.setAccessible(false);
	}

	/**
<<<<<<< HEAD
	 * Return field value
	 *
	 * @param resultObject object holding the target field
	 * @param field target field from which value is returned
	 * @return field's value
	 * @throws IllegalAccessException
	 * @throws IOException
	 */
	public static Object getFieldValue(final Object resultObject, final Field field) throws IllegalAccessException, IOException {
=======
	 * Gets the value from a specific field in the passed object.
	 * @param resultObject the object to search.
	 * @param field the field to get from.
	 * @return the value of the field.
	 * @throws IllegalAccessException if field cannot be accessed.
	 */
	public static Object getFieldValue(final Object resultObject, final Field field) throws IllegalAccessException {
>>>>>>> 025d3e23
		field.setAccessible(true);
		final Object fieldVal = field.get(resultObject);
		field.setAccessible(false);

		return fieldVal;
	}

<<<<<<< HEAD
	/*
	 * More concrete check whether a field is list of non-primitive types
	  *
	 * @param field
	 * @return true if field is list of non-primitive types
	 */
	private static boolean isFieldListOfNonPrimitiveTypes(final Field field){
=======
	private static boolean isFieldAListOfPrimitiveTypes(final Field field) {
>>>>>>> 025d3e23

		return field.getType().isAssignableFrom(Iterable.class) && getFirstTypeArgumentFromGeneric(field.getGenericType()).isPrimitive();
	}

<<<<<<< HEAD
	/*
	 * More concrete check whether a field is array of non-primitive types
	  *
	 * @param fieldType
	 * @return if field is array of non-primitive types
	 */
	private static boolean isFieldArrayOfNonPrimitiveTypes(final Class<?> fieldType){
=======
	private static boolean isFieldArrayOfPrimitiveTypes(final Class<?> fieldType) {
>>>>>>> 025d3e23

		return fieldType.isArray() && fieldType.getComponentType() != null && fieldType.getComponentType().isPrimitive();
	}

}
<|MERGE_RESOLUTION|>--- conflicted
+++ resolved
@@ -9,11 +9,7 @@
 import java.lang.reflect.Type;
 
 /**
-<<<<<<< HEAD
- * Util class for handling  {@link java.lang.reflect.Field} variables
-=======
  * Reflective Java Field utilities.
->>>>>>> 025d3e23
  */
 public final class FieldUtil {
 
@@ -27,18 +23,8 @@
 	 */
 	public static boolean isFieldArrayOrListOfPrimitiveTypes(final Field field) {
 
-<<<<<<< HEAD
-	/**
-	 * Check if field is array or list of non-primitive types
-	 *
-	 * @param field field to be inspected
-	 * @return true if field is an array/list of non-primitive types
-	 */
-	public static boolean isFieldArrayOrListOfNonPrimitiveTypes(final Field field){
-=======
 		return isFieldArrayOfPrimitiveTypes(field.getType()) || isFieldAListOfPrimitiveTypes(field);
 	}
->>>>>>> 025d3e23
 
 	/**
 	 * Checks if the field is an array or list.
@@ -51,14 +37,6 @@
 	}
 
 	/**
-<<<<<<< HEAD
-	 * Inspects generic types and returns actual type
-	 *
-	 * @param genericType A class to be inspected
-	 * @return actual type
-	 */
-	public static Class<?> getActualTypeArgument(final Type genericType) {
-=======
 	 * Gets the first type argument out of a generic.
 	 * <p>
 	 * 		For example, it will retrieve String from Map{@literal <}String, Object{@literal >}
@@ -67,23 +45,10 @@
 	 * @return the type of the first generic argument.
 	 */
 	public static Class<?> getFirstTypeArgumentFromGeneric(final Type genericType) {
->>>>>>> 025d3e23
 		return (Class<?>) ((ParameterizedType) genericType).getActualTypeArguments()[0];
 	}
 
 	/**
-<<<<<<< HEAD
-	 * Set value to a field
-	 *
-	 * @param resultObject object holding the target field
-	 * @param field target field
-	 * @param value actual field value
-	 * @param <T> type
-	 * @throws IllegalAccessException
-	 * @throws IOException
-	 */
-	public static <T> void setField(final T resultObject, final Field field, final Object value) throws IllegalAccessException, IOException {
-=======
 	 * Set a value into the passed field.
 	 * @param resultObject the object in which to set the field.
 	 * @param field the field to set.
@@ -92,24 +57,12 @@
 	 * @throws IllegalAccessException if field cannot be set.
 	 */
 	public static <T> void setField(final T resultObject, final Field field, final Object value) throws IllegalAccessException {
->>>>>>> 025d3e23
 		field.setAccessible(true);
 		field.set(resultObject, value);
 		field.setAccessible(false);
 	}
 
 	/**
-<<<<<<< HEAD
-	 * Return field value
-	 *
-	 * @param resultObject object holding the target field
-	 * @param field target field from which value is returned
-	 * @return field's value
-	 * @throws IllegalAccessException
-	 * @throws IOException
-	 */
-	public static Object getFieldValue(final Object resultObject, final Field field) throws IllegalAccessException, IOException {
-=======
 	 * Gets the value from a specific field in the passed object.
 	 * @param resultObject the object to search.
 	 * @param field the field to get from.
@@ -117,7 +70,6 @@
 	 * @throws IllegalAccessException if field cannot be accessed.
 	 */
 	public static Object getFieldValue(final Object resultObject, final Field field) throws IllegalAccessException {
->>>>>>> 025d3e23
 		field.setAccessible(true);
 		final Object fieldVal = field.get(resultObject);
 		field.setAccessible(false);
@@ -125,32 +77,12 @@
 		return fieldVal;
 	}
 
-<<<<<<< HEAD
-	/*
-	 * More concrete check whether a field is list of non-primitive types
-	  *
-	 * @param field
-	 * @return true if field is list of non-primitive types
-	 */
-	private static boolean isFieldListOfNonPrimitiveTypes(final Field field){
-=======
 	private static boolean isFieldAListOfPrimitiveTypes(final Field field) {
->>>>>>> 025d3e23
 
 		return field.getType().isAssignableFrom(Iterable.class) && getFirstTypeArgumentFromGeneric(field.getGenericType()).isPrimitive();
 	}
 
-<<<<<<< HEAD
-	/*
-	 * More concrete check whether a field is array of non-primitive types
-	  *
-	 * @param fieldType
-	 * @return if field is array of non-primitive types
-	 */
-	private static boolean isFieldArrayOfNonPrimitiveTypes(final Class<?> fieldType){
-=======
 	private static boolean isFieldArrayOfPrimitiveTypes(final Class<?> fieldType) {
->>>>>>> 025d3e23
 
 		return fieldType.isArray() && fieldType.getComponentType() != null && fieldType.getComponentType().isPrimitive();
 	}
